--- conflicted
+++ resolved
@@ -28,79 +28,6 @@
 )
 
 var (
-<<<<<<< HEAD
-	clusterBrokers = prometheus.NewDesc(
-		prometheus.BuildFQName(namespace, "", "brokers"),
-		"Number of Brokers in the Kafka Cluster.",
-		nil, nil,
-	)
-
-	topicPartitions = prometheus.NewDesc(
-		prometheus.BuildFQName(namespace, "topic", "partitions"),
-		"Number of partitions for this Topic",
-		[]string{"topic"}, nil,
-	)
-
-	topicCurrentOffset = prometheus.NewDesc(
-		prometheus.BuildFQName(namespace, "topic", "partition_current_offset"),
-		"Current Offset of a Broker at Topic/Partition",
-		[]string{"topic", "partition"}, nil,
-	)
-
-	topicOldestOffset = prometheus.NewDesc(
-		prometheus.BuildFQName(namespace, "topic", "partition_oldest_offset"),
-		"Oldest Offset of a Broker at Topic/Partition",
-		[]string{"topic", "partition"}, nil,
-	)
-
-	topicPartitionLeader = prometheus.NewDesc(
-		prometheus.BuildFQName(namespace, "topic", "partition_leader"),
-		"Leader Broker ID of this Topic/Partition",
-		[]string{"topic", "partition"}, nil,
-	)
-
-	topicPartitionReplicas = prometheus.NewDesc(
-		prometheus.BuildFQName(namespace, "topic", "partition_replicas"),
-		"Number of Replicas for this Topic/Partition",
-		[]string{"topic", "partition"}, nil,
-	)
-
-	topicPartitionInSyncReplicas = prometheus.NewDesc(
-		prometheus.BuildFQName(namespace, "topic", "partition_in_sync_replica"),
-		"Number of In-Sync Replicas for this Topic/Partition",
-		[]string{"topic", "partition"}, nil,
-	)
-
-	topicPartitionUsesPreferredReplica = prometheus.NewDesc(
-		prometheus.BuildFQName(namespace, "topic", "partition_leader_is_preferred"),
-		"1 if Topic/Partition is using the Preferred Broker",
-		[]string{"topic", "partition"}, nil,
-	)
-
-	topicUnderReplicatedPartition = prometheus.NewDesc(
-		prometheus.BuildFQName(namespace, "topic", "partition_under_replicated_partition"),
-		"1 if Topic/Partition is under Replicated",
-		[]string{"topic", "partition"}, nil,
-	)
-
-	consumergroupCurrentOffset = prometheus.NewDesc(
-		prometheus.BuildFQName(namespace, "consumergroup", "current_offset"),
-		"Current Offset of a ConsumerGroup at Topic/Partition",
-		[]string{"consumergroup", "topic", "partition"}, nil,
-	)
-
-	consumergroupLag = prometheus.NewDesc(
-		prometheus.BuildFQName(namespace, "consumergroup", "lag"),
-		"Current Approximate Lag of a ConsumerGroup at Topic/Partition",
-		[]string{"consumergroup", "topic", "partition"}, nil,
-	)
-
-	consumergroupLagZookeeper = prometheus.NewDesc(
-		prometheus.BuildFQName(namespace, "consumergroupzookeeper", "lag_zookeeper"),
-		"Current Approximate Lag(zookeeper) of a ConsumerGroup at Topic/Partition",
-		[]string{"consumergroup", "topic", "partition"}, nil,
-	)
-=======
 	clusterBrokers                     *prometheus.Desc
 	topicPartitions                    *prometheus.Desc
 	topicCurrentOffset                 *prometheus.Desc
@@ -114,7 +41,7 @@
 	consumergroupCurrentOffsetSum      *prometheus.Desc
 	consumergroupLag                   *prometheus.Desc
 	consumergroupLagSum                *prometheus.Desc
->>>>>>> 0728072e
+	consumergroupLagZookeeper		   *prometheus.Desc
 )
 
 // Exporter collects Kafka stats from the given server and exports them using
@@ -140,12 +67,9 @@
 	tlsKeyFile               string
 	tlsInsecureSkipTLSVerify bool
 	kafkaVersion             string
-<<<<<<< HEAD
 	useZooKeeperLag          bool
 	uriZookeeper             []string
-=======
 	labels                   string
->>>>>>> 0728072e
 }
 
 // CanReadCertAndKey returns true if the certificate and key files already exists,
@@ -273,11 +197,8 @@
 	ch <- consumergroupCurrentOffset
 	ch <- consumergroupCurrentOffsetSum
 	ch <- consumergroupLag
-<<<<<<< HEAD
 	ch <- consumergroupLagZookeeper
-=======
 	ch <- consumergroupLagSum
->>>>>>> 0728072e
 }
 
 // Collect fetches the stats from configured Kafka location and delivers them
@@ -538,12 +459,9 @@
 	kingpin.Flag("tls.key-file", "The optional key file for client authentication.").Default("").StringVar(&opts.tlsKeyFile)
 	kingpin.Flag("tls.insecure-skip-tls-verify", "If true, the server's certificate will not be checked for validity. This will make your HTTPS connections insecure.").Default("false").BoolVar(&opts.tlsInsecureSkipTLSVerify)
 	kingpin.Flag("kafka.version", "Kafka broker version").Default(sarama.V1_0_0_0.String()).StringVar(&opts.kafkaVersion)
-<<<<<<< HEAD
 	kingpin.Flag("use.consumelag.zookeeper", "if you need to use a group from zookeeper").Default("false").BoolVar(&opts.useZooKeeperLag)
 	kingpin.Flag("zookeeper.server", "Address (hosts) of zookeeper server.").Default("localhost:2181").StringsVar(&opts.uriZookeeper)
-=======
 	kingpin.Flag("kafka.labels", "Kafka cluster name").Default("").StringVar(&opts.labels)
->>>>>>> 0728072e
 
 	plog.AddFlags(kingpin.CommandLine)
 	kingpin.Version(version.Print("kafka_exporter"))
@@ -632,6 +550,12 @@
 		prometheus.BuildFQName(namespace, "consumergroup", "lag"),
 		"Current Approximate Lag of a ConsumerGroup at Topic/Partition",
 		[]string{"consumergroup", "topic", "partition"}, labels,
+	)
+	
+	consumergroupLagZookeeper = prometheus.NewDesc(
+		prometheus.BuildFQName(namespace, "consumergroupzookeeper", "lag_zookeeper"),
+		"Current Approximate Lag(zookeeper) of a ConsumerGroup at Topic/Partition",
+		[]string{"consumergroup", "topic", "partition"}, nil,
 	)
 
 	consumergroupLagSum = prometheus.NewDesc(
